/**
 * @license
 * Copyright Google Inc. All Rights Reserved.
 *
 * Use of this source code is governed by an MIT-style license that can be
 * found in the LICENSE file at https://angular.io/license
 */

import {existsSync} from 'fs';
import * as path from 'path';
import * as ts from 'typescript';

import AngularCompilerOptions from './options';
import {VinylFile, isVinylFile} from './vinyl_file';

/**
 * Our interface to the TypeScript standard compiler.
 * If you write an Angular compiler plugin for another build tool,
 * you should implement a similar interface.
 */
export interface CompilerInterface {
<<<<<<< HEAD
  readConfiguration(project: string, basePath: string, existingOptions?: ts.CompilerOptions):
=======
  readConfiguration(
      project: string|VinylFile, basePath: string, existingOptions?: ts.CompilerOptions):
>>>>>>> d3f174a5
      {parsed: ts.ParsedCommandLine, ngOptions: AngularCompilerOptions};
  typeCheck(compilerHost: ts.CompilerHost, program: ts.Program): void;
  emit(program: ts.Program): number;
}

export class UserError extends Error {
  private _nativeError: Error;

  constructor(message: string) {
    super(message);
    // Required for TS 2.1, see
    // https://github.com/Microsoft/TypeScript/wiki/Breaking-Changes#extending-built-ins-like-error-array-and-map-may-no-longer-work
    Object.setPrototypeOf(this, UserError.prototype);

    const nativeError = new Error(message) as any as Error;
    this._nativeError = nativeError;
  }

  get message() { return this._nativeError.message; }
  set message(message) {
    if (this._nativeError) this._nativeError.message = message;
  }
  get name() { return this._nativeError.name; }
  set name(name) {
    if (this._nativeError) this._nativeError.name = name;
  }
  get stack() { return (this._nativeError as any).stack; }
  set stack(value) {
    if (this._nativeError) (this._nativeError as any).stack = value;
  }
  toString() { return this._nativeError.toString(); }
}

const DEBUG = false;

function debug(msg: string, ...o: any[]) {
  // tslint:disable-next-line:no-console
  if (DEBUG) console.log(msg, ...o);
}

export function formatDiagnostics(diags: ts.Diagnostic[]): string {
  return diags
      .map((d) => {
        let res = ts.DiagnosticCategory[d.category];
        if (d.file) {
          res += ' at ' + d.file.fileName + ':';
          const {line, character} = d.file.getLineAndCharacterOfPosition(d.start);
          res += (line + 1) + ':' + (character + 1) + ':';
        }
        res += ' ' + ts.flattenDiagnosticMessageText(d.messageText, '\n');
        return res;
      })
      .join('\n');
}

export function check(diags: ts.Diagnostic[]) {
  if (diags && diags.length && diags[0]) {
    throw new UserError(formatDiagnostics(diags));
  }
}

export function validateAngularCompilerOptions(options: AngularCompilerOptions): ts.Diagnostic[] {
  if (options.annotationsAs) {
    switch (options.annotationsAs) {
      case 'decorators':
      case 'static fields':
        break;
      default:
        return [{
          file: null,
          start: null,
          length: null,
          messageText:
              'Angular compiler options "annotationsAs" only supports "static fields" and "decorators"',
          category: ts.DiagnosticCategory.Error,
          code: 0
        }];
    }
  }
}

export class Tsc implements CompilerInterface {
  public ngOptions: AngularCompilerOptions;
  public parsed: ts.ParsedCommandLine;
  private basePath: string;

  constructor(private readFile = ts.sys.readFile, private readDirectory = ts.sys.readDirectory) {}

<<<<<<< HEAD
  readConfiguration(project: string, basePath: string, existingOptions?: ts.CompilerOptions) {
=======
  readConfiguration(
      project: string|VinylFile, basePath: string, existingOptions?: ts.CompilerOptions) {
>>>>>>> d3f174a5
    this.basePath = basePath;

    // Allow a directory containing tsconfig.json as the project value
    // Note, TS@next returns an empty array, while earlier versions throw
    try {
      if (!isVinylFile(project) && this.readDirectory(project).length > 0) {
        project = path.join(project, 'tsconfig.json');
      }
    } catch (e) {
      // Was not a directory, continue on assuming it's a file
    }

    let {config, error} = (() => {
      // project is vinyl like file object
      if (isVinylFile(project)) {
        return {config: JSON.parse(project.contents.toString()), error: null};
      }
      // project is path to project file
      else {
        return ts.readConfigFile(project, this.readFile);
      }
    })();
    check([error]);

    // Do not inline `host` into `parseJsonConfigFileContent` until after
    // g3 is updated to the latest TypeScript.
    // The issue is that old typescript only has `readDirectory` while
    // the newer TypeScript has additional `useCaseSensitiveFileNames` and
    // `fileExists`. Inlining will trigger an error of extra parameters.
    const host = {
      useCaseSensitiveFileNames: true,
      fileExists: existsSync,
      readDirectory: this.readDirectory,
      readFile: ts.sys.readFile
    };
    this.parsed = ts.parseJsonConfigFileContent(config, host, basePath, existingOptions);

    check(this.parsed.errors);

    // Default codegen goes to the current directory
    // Parsed options are already converted to absolute paths
    this.ngOptions = config.angularCompilerOptions || {};
    this.ngOptions.genDir = path.join(basePath, this.ngOptions.genDir || '.');
    for (const key of Object.keys(this.parsed.options)) {
      this.ngOptions[key] = this.parsed.options[key];
    }
    check(validateAngularCompilerOptions(this.ngOptions));

    return {parsed: this.parsed, ngOptions: this.ngOptions};
  }

  typeCheck(compilerHost: ts.CompilerHost, program: ts.Program): void {
    debug('Checking global diagnostics...');
    check(program.getGlobalDiagnostics());

    const diagnostics: ts.Diagnostic[] = [];
    debug('Type checking...');

    for (const sf of program.getSourceFiles()) {
      diagnostics.push(...ts.getPreEmitDiagnostics(program, sf));
    }
    check(diagnostics);
  }

  emit(program: ts.Program): number {
    debug('Emitting outputs...');
    const emitResult = program.emit();
    const diagnostics: ts.Diagnostic[] = [];
    diagnostics.push(...emitResult.diagnostics);
    return emitResult.emitSkipped ? 1 : 0;
  }
}
export const tsc: CompilerInterface = new Tsc();<|MERGE_RESOLUTION|>--- conflicted
+++ resolved
@@ -19,12 +19,8 @@
  * you should implement a similar interface.
  */
 export interface CompilerInterface {
-<<<<<<< HEAD
-  readConfiguration(project: string, basePath: string, existingOptions?: ts.CompilerOptions):
-=======
   readConfiguration(
       project: string|VinylFile, basePath: string, existingOptions?: ts.CompilerOptions):
->>>>>>> d3f174a5
       {parsed: ts.ParsedCommandLine, ngOptions: AngularCompilerOptions};
   typeCheck(compilerHost: ts.CompilerHost, program: ts.Program): void;
   emit(program: ts.Program): number;
@@ -113,12 +109,8 @@
 
   constructor(private readFile = ts.sys.readFile, private readDirectory = ts.sys.readDirectory) {}
 
-<<<<<<< HEAD
-  readConfiguration(project: string, basePath: string, existingOptions?: ts.CompilerOptions) {
-=======
   readConfiguration(
       project: string|VinylFile, basePath: string, existingOptions?: ts.CompilerOptions) {
->>>>>>> d3f174a5
     this.basePath = basePath;
 
     // Allow a directory containing tsconfig.json as the project value
