--- conflicted
+++ resolved
@@ -9,7 +9,7 @@
 
 import {CompileDiDependencyMetadata, CompileDirectiveMetadata, CompileDirectiveSummary, CompileNgModuleMetadata, CompileProviderMetadata, CompileQueryMetadata, CompileTokenMetadata, CompileTypeMetadata, tokenName, tokenReference} from './compile_metadata';
 import {isBlank, isPresent} from './facade/lang';
-import {Identifiers, resolveIdentifier} from './identifiers';
+import {Identifiers, createIdentifierToken, resolveIdentifier} from './identifiers';
 import {ParseError, ParseSourceSpan} from './parse_util';
 import {AttrAst, DirectiveAst, ProviderAst, ProviderAstType, QueryId, QueryMatch, ReferenceAst} from './template_parser/template_ast';
 
@@ -145,11 +145,7 @@
     while (currentEl !== null) {
       queries = currentEl._contentQueries.get(tokenReference(token));
       if (queries) {
-<<<<<<< HEAD
-        result.push(...queries.filter((query) => query.descendants || distance <= 1));
-=======
         result.push(...queries.filter((query) => query.meta.descendants || distance <= 1));
->>>>>>> d3f174a5
       }
       if (currentEl._directiveAsts.length > 0) {
         distance++;
@@ -486,12 +482,6 @@
 }
 
 
-<<<<<<< HEAD
-function _getViewQueries(component: CompileDirectiveMetadata): Map<any, CompileQueryMetadata[]> {
-  const viewQueries = new Map<any, CompileQueryMetadata[]>();
-  if (component.viewQueries) {
-    component.viewQueries.forEach((query) => _addQueryToTokenMap(viewQueries, query));
-=======
 function _getViewQueries(component: CompileDirectiveMetadata): Map<any, QueryWithId[]> {
   const viewQueries = new Map<any, QueryWithId[]>();
   if (component.viewQueries) {
@@ -499,19 +489,10 @@
         (query, queryIndex) => _addQueryToTokenMap(
             viewQueries,
             {meta: query, id: {elementDepth: null, directiveIndex: null, queryIndex: queryIndex}}));
->>>>>>> d3f174a5
   }
   return viewQueries;
 }
 
-<<<<<<< HEAD
-function _getContentQueries(directives: CompileDirectiveSummary[]):
-    Map<any, CompileQueryMetadata[]> {
-  const contentQueries = new Map<any, CompileQueryMetadata[]>();
-  directives.forEach(directive => {
-    if (directive.queries) {
-      directive.queries.forEach((query) => _addQueryToTokenMap(contentQueries, query));
-=======
 function _getContentQueries(
     elementDepth: number, directives: CompileDirectiveSummary[]): Map<any, QueryWithId[]> {
   const contentQueries = new Map<any, QueryWithId[]>();
@@ -520,7 +501,6 @@
       directive.queries.forEach(
           (query, queryIndex) => _addQueryToTokenMap(
               contentQueries, {meta: query, id: {elementDepth, directiveIndex, queryIndex}}));
->>>>>>> d3f174a5
     }
   });
   return contentQueries;
